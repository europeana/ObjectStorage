<?xml version="1.0" encoding="UTF-8"?>
<project xmlns="http://maven.apache.org/POM/4.0.0" xmlns:xsi="http://www.w3.org/2001/XMLSchema-instance" xsi:schemaLocation="http://maven.apache.org/POM/4.0.0 http://maven.apache.org/xsd/maven-4.0.0.xsd">
    <modelVersion>4.0.0</modelVersion>
    <parent>
        <groupId>eu.europeana</groupId>
        <artifactId>europeana-parent-pom</artifactId>
        <version>2.4</version>
    </parent>

    <groupId>eu.europeana</groupId>
    <artifactId>object-storage</artifactId>
    <version>1.11-SNAPSHOT</version>
    
    <name>Object Storage library</name>
    <description>Java Library for storing and retrieving items in S3</description>

    <scm>
        <developerConnection>scm:git:https://github.com/europeana/ObjectStorage.git</developerConnection>
    </scm>

    <dependencies>
        <!-- https://mvnrepository.com/artifact/org.apache.logging.log4j/log4j-core -->
        <dependency>
            <groupId>org.apache.logging.log4j</groupId>
            <artifactId>log4j-core</artifactId>
            <version>2.23.0</version>
        </dependency>

        <!-- Swift https://mvnrepository.com/artifact/org.apache.jclouds/jclouds-core -->
        <dependency>
            <groupId>org.apache.jclouds</groupId>
            <artifactId>jclouds-core</artifactId>
            <version>2.5.0</version>
        </dependency>
        <!-- Swift https://mvnrepository.com/artifact/org.apache.jclouds.api/openstack-swift -->
        <dependency>
            <groupId>org.apache.jclouds.api</groupId>
            <artifactId>openstack-swift</artifactId>
            <version>2.5.0</version>
        </dependency>

        <!-- Amazon S3 https://mvnrepository.com/artifact/com.amazonaws/aws-java-sdk -->
        <dependency>
            <groupId>com.amazonaws</groupId>
            <artifactId>aws-java-sdk-core</artifactId>
            <version>1.12.129</version>
            <exclusions>
                <exclusion>
                    <groupId>com.fasterxml.jackson.core</groupId>
                    <artifactId>jackson-databind</artifactId>
                </exclusion>
            </exclusions>
        </dependency>
        <!-- Amazon S3 https://mvnrepository.com/artifact/com.amazonaws/aws-java-sdk-s3 -->
        <dependency>
            <groupId>com.amazonaws</groupId>
            <artifactId>aws-java-sdk-s3</artifactId>
            <version>1.12.129</version>
        </dependency>

        <!-- IBM Cloud S3 https://mvnrepository.com/artifact/com.softlayer.api/softlayer-api-client -->
        <dependency>
            <groupId>com.softlayer.api</groupId>
            <artifactId>softlayer-api-client</artifactId>
            <version>0.3.4</version>
        </dependency>

        <!--JUnit https://mvnrepository.com/artifact/junit/junit -->
        <dependency>
            <groupId>junit</groupId>
            <artifactId>junit</artifactId>
            <version>4.13.2</version>
            <scope>test</scope>
        </dependency>

        <!-- Overriding to remove CVE-2022-25647 -->
        <dependency>
            <groupId>com.google.code.gson</groupId>
            <artifactId>gson</artifactId>
            <version>2.10</version>
        </dependency>

        <!-- Overriding to remove CVE-2020-36518, CVE-2022-42003, CVE-2022-42004-->
        <!-- CVE-2022-45688 still there in latest version coming from transitive dependency hutool-json -->
        <!-- Also present in the latest version of hutool-json-5.8.18.jar  Hence suppressed it-->
        <dependency>
            <groupId>com.fasterxml.jackson.core</groupId>
            <artifactId>jackson-databind</artifactId>
            <version>2.15.0</version>
        </dependency>

    </dependencies>


    <build>
        <plugins>
            <plugin>
                <!-- This will be active when running the verify or install goal
                     To skip (e.g. during debugging) use 'mvn clean package')-->
                <groupId>org.owasp</groupId>
                <artifactId>dependency-check-maven</artifactId>
<<<<<<< HEAD
                <version>8.4.3</version>
=======
                <version>7.4.4</version>
>>>>>>> 24edd065
                <configuration>
                    <failBuildOnCVSS>8</failBuildOnCVSS>
                    <suppressionFiles>
                        <suppressionFile>owasp-suppress.xml</suppressionFile>
                    </suppressionFiles>
                </configuration>
                <executions>
                    <execution>
                        <goals>
                            <goal>check</goal>
                        </goals>
                    </execution>
                </executions>
            </plugin>

        </plugins>
    </build>


</project><|MERGE_RESOLUTION|>--- conflicted
+++ resolved
@@ -10,7 +10,7 @@
     <groupId>eu.europeana</groupId>
     <artifactId>object-storage</artifactId>
     <version>1.11-SNAPSHOT</version>
-    
+
     <name>Object Storage library</name>
     <description>Java Library for storing and retrieving items in S3</description>
 
@@ -99,11 +99,7 @@
                      To skip (e.g. during debugging) use 'mvn clean package')-->
                 <groupId>org.owasp</groupId>
                 <artifactId>dependency-check-maven</artifactId>
-<<<<<<< HEAD
                 <version>8.4.3</version>
-=======
-                <version>7.4.4</version>
->>>>>>> 24edd065
                 <configuration>
                     <failBuildOnCVSS>8</failBuildOnCVSS>
                     <suppressionFiles>
